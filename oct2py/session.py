--- conflicted
+++ resolved
@@ -1,632 +1,626 @@
-"""
-.. module:: session
-   :synopsis: Main module for oct2py package.
-              Contains the Octave session object Oct2Py
-
-.. moduleauthor:: Steven Silvester <steven.silvester@ieee.org>
-
-"""
-from __future__ import print_function
-import os
-import re
-import atexit
-import doctest
-import subprocess
-import sys
-from .matwrite import MatWrite
-from .matread import MatRead
-from .utils import get_nout, Oct2PyError, get_log
-from .compat import unicode
-
-
-class Oct2Py(object):
-    """Manages an Octave session.
-
-    Uses MAT files to pass data between Octave and Numpy.
-    The function must either exist as an m-file in this directory or
-    on Octave's path.
-    The first command will take about 0.5s for Octave to load up.
-    The subsequent commands will be much faster.
-
-    You may provide a logger object for logging events, or the oct2py.get_log()
-    default will be used.  Events will be logged as debug unless verbose is set
-    when calling a command, then they will be logged as info.
-
-    """
-    def __init__(self, logger=None):
-        """Start Octave and create our MAT helpers
-        """
-        if not logger is None:
-            self.logger = logger
-        else:
-            self.logger = get_log()
-        self.restart()
-
-    def __enter__(self):
-        '''Return octave object, restart session if necessary'''
-        if not self._session:
-            self.restart()
-        return self
-
-    def __exit__(self, type, value, traceback):
-        '''Close session'''
-        self.close()
-
-    def close(self):
-        """Closes this octave session and removes temp files
-        """
-        if self._session:
-            self._session.close()
-        self._session = None
-        self._writer.remove_file()
-        self._reader.remove_file()
-
-    def run(self, script, **kwargs):
-        """
-        Run artibrary Octave code.
-
-        Parameters
-        -----------
-        script : str
-            Command script to send to Octave for execution.
-        verbose : bool, optional
-            Log Octave output at info level.
-
-        Returns
-        -------
-        out : str
-            Octave printed output.
-
-        Raises
-        ------
-        Oct2PyError
-            If the script cannot be run by Octave.
-
-        Examples
-        --------
-        >>> from oct2py import octave
-        >>> out = octave.run('y=ones(3,3)')
-        >>> print(out)
-        y =
-        <BLANKLINE>
-                1        1        1
-                1        1        1
-                1        1        1
-        <BLANKLINE>
-        >>> octave.run('x = mean([[1, 2], [3, 4]])')
-        u'x =  2.5000'
-
-        """
-        # don't return a value from a script
-        kwargs['nout'] = 0
-        return self.call(script, **kwargs)
-
-    def call(self, func, *inputs, **kwargs):
-        """
-        Call an Octave function with optional arguments.
-
-        Parameters
-        ----------
-        func : str
-            Function name to call.
-        inputs : array_like
-            Variables to pass to the function.
-        nout : int, optional
-            Number of output arguments.
-            This is set automatically based on the number of
-            return values requested (see example below).
-            You can override this behavior by passing a
-            different value.
-        verbose : bool, optional
-             Log Octave output at info level.
-
-        Returns
-        -------
-        out : str or tuple
-            If nout > 0, returns the values from Octave as a tuple.
-            Otherwise, returns the output displayed by Octave.
-
-        Raises
-        ------
-        Oct2PyError
-            If the call is unsucessful.
-
-        Examples
-        --------
-        >>> from oct2py import octave
-        >>> b = octave.call('ones', 1, 2)
-        >>> print(b)
-        [[ 1.  1.]]
-        >>> x, y = 1, 2
-        >>> a = octave.call('zeros', x, y)
-        >>> a
-        array([[ 0.,  0.]])
-        >>> U, S, V = octave.call('svd', [[1, 2], [1, 3]])
-        >>> print(U, S, V)
-        (array([[-0.57604844, -0.81741556],
-               [-0.81741556,  0.57604844]]), array([[ 3.86432845,  0.        ],
-               [ 0.        ,  0.25877718]]), array([[-0.36059668, -0.93272184],
-               [-0.93272184,  0.36059668]]))
-
-        """
-        if self._first_run:
-            self._first_run = False
-            self._set_graphics_toolkit()
-
-        verbose = kwargs.get('verbose', False)
-        nout = kwargs.get('nout', get_nout())
-
-        # handle references to script names - and paths to them
-        if func.endswith('.m'):
-            if os.path.dirname(func):
-                self.addpath(os.path.dirname(func))
-                func = os.path.basename(func)
-            func = func[:-2]
-
-        # these three lines will form the commands sent to Octave
-        # load("-v6", "infile", "invar1", ...)
-        # [a, b, c] = foo(A, B, C)
-        # save("-v6", "outfile", "outvar1", ...)
-        load_line = call_line = save_line = ''
-
-        if nout:
-            # create a dummy list of var names ("a", "b", "c", ...)
-            # use ascii char codes so we can increment
-            argout_list, save_line = self._reader.setup(nout)
-            call_line = '[{0}] = '.format(', '.join(argout_list))
-        if inputs:
-            argin_list, load_line = self._writer.create_file(inputs)
-            call_line += '{0}({1})'.format(func, ', '.join(argin_list))
-        elif nout:
-            # call foo() - no arguments
-            call_line += '{0}()'.format(func)
-        else:
-            # run foo
-            call_line += '{0}'.format(func)
-
-        pre_call = '\nglobal __oct2py_figures = [];\n'
-        post_call = ''
-
-        if not nout and 'command' in kwargs and not '__ipy_figures' in func:
-            if not call_line.endswith(')'):
-                call_line += '();\n'
-            post_call += '''
-            # Save output of the last execution
-                if exist("ans") == 1
-                  _ = ans;
-                else
-                  _ = "__no_answer";
-                end
-            '''
-
-        # do not interfere with octavemagic logic
-        if not "DefaultFigureCreateFcn" in call_line:
-            post_call += """
-            for f = __oct2py_figures
-                refresh(f);
-            end"""
-
-        # create the command and execute in octave
-        cmd = [load_line, pre_call, call_line, post_call, save_line]
-        resp = self._eval(cmd, verbose=verbose)
-
-        if nout:
-            return self._reader.extract_file(argout_list)
-        elif 'command' in kwargs:
-            try:
-                ans = self.get('_')
-            except KeyError:
-                return
-            # Unfortunately, Octave doesn't have a "None" object,
-            # so we can't return any NaN outputs
-            if isinstance(ans, (str, unicode)) and ans == "__no_answer":
-                ans = None
-            return ans
-        else:
-            return resp
-
-    def put(self, names, var, verbose=False):
-        """
-        Put a variable into the Octave session.
-
-        Parameters
-        ----------
-        names : str or list
-            Name of the variable(s).
-        var : object or list
-            The value(s) to pass.
-
-        Examples
-        --------
-        >>> from oct2py import octave
-        >>> y = [1, 2]
-        >>> octave.put('y', y)
-        >>> octave.get('y')
-        array([[1, 2]])
-        >>> octave.put(['x', 'y'], ['spam', [1, 2, 3, 4]])
-        >>> octave.get(['x', 'y'])
-        (u'spam', array([[1, 2, 3, 4]]))
-
-        """
-        if isinstance(names, str):
-            var = [var]
-            names = [names]
-        for name in names:
-            if name.startswith('_'):
-                raise Oct2PyError('Invalid name {0}'.format(name))
-        _, load_line = self._writer.create_file(var, names)
-        self._eval(load_line, verbose=verbose)
-
-    def get(self, var, verbose=False):
-        """
-        Retrieve a value from the Octave session.
-
-        Parameters
-        ----------
-        var : str
-            Name of the variable to retrieve.
-
-        Returns
-        -------
-        out : object
-            Object returned by Octave.
-
-        Raises:
-          Oct2PyError
-            If the variable does not exist in the Octave session.
-
-        Examples:
-          >>> from oct2py import octave
-          >>> y = [1, 2]
-          >>> octave.put('y', y)
-          >>> octave.get('y')
-          array([[1, 2]])
-          >>> octave.put(['x', 'y'], ['spam', [1, 2, 3, 4]])
-          >>> octave.get(['x', 'y'])
-          (u'spam', array([[1, 2, 3, 4]]))
-
-        """
-        if isinstance(var, str):
-            var = [var]
-        # make sure the variable(s) exist
-        for variable in var:
-            if self._eval("exist {0}".format(variable),
-                          verbose=False) == 'ans = 0' and not variable == '_':
-                raise Oct2PyError('{0} does not exist'.format(variable))
-        argout_list, save_line = self._reader.setup(len(var), var)
-        self._eval(save_line, verbose=verbose)
-        return self._reader.extract_file(argout_list)
-
-    def lookfor(self, string, verbose=False):
-        """
-        Call the Octave "lookfor" command.
-
-        Uses with the "-all" switch to search within help strings.
-
-        Parameters
-        ----------
-        string : str
-            Search string for the lookfor command.
-        verbose : bool, optional
-             Log Octave output at info level.
-
-        Returns
-        -------
-        out : str
-            Output from the Octave lookfor command.
-
-        """
-        return self.run('lookfor -all {0}'.format(string), verbose=verbose)
-
-    def _eval(self, cmds, verbose=True, log=True):
-        """
-        Perform raw Octave command.
-
-        This is a low-level command, and should not technically be used
-        directly.  The API could change. You have been warned.
-
-        Parameters
-        ----------
-        cmds : str or list
-            Commands(s) to pass directly to Octave.
-        verbose : bool, optional
-             Log Octave output at info level.
-
-        Returns
-        -------
-        out : str
-            Results printed by Octave.
-
-        Raises
-        ------
-        Oct2PyError
-            If the command(s) fail.
-
-        """
-        if not self._session:
-            raise Oct2PyError('No Octave Session')
-        if isinstance(cmds, str):
-            cmds = [cmds]
-        if verbose and log:
-            [self.logger.info(line) for line in cmds]
-        elif log:
-            [self.logger.debug(line) for line in cmds]
-        return self._session.evaluate(cmds, verbose, log, self.logger)
-
-    def _make_octave_command(self, name, doc=None):
-        """Create a wrapper to an Octave procedure or object
-
-        Adapted from the mlabwrap project
-
-        """
-        def octave_command(*args, **kwargs):
-            """ Octave command """
-            kwargs['nout'] = get_nout()
-            kwargs['verbose'] = kwargs.get('verbose', False)
-            self._eval('clear {}'.format(name), log=False, verbose=False)
-            kwargs['command'] = True
-            return self.call(name, *args, **kwargs)
-        # convert to ascii for pydoc
-        doc = doc.encode('ascii', 'replace').decode('ascii')
-        octave_command.__doc__ = "\n" + doc
-        octave_command.__name__ = name
-        return octave_command
-
-    def _get_doc(self, name):
-        """
-        Get the documentation of an Octave procedure or object.
-
-        Parameters
-        ----------
-        name : str
-            Function name to search for.
-
-        Returns
-        -------
-        out : str
-          Documentation string.
-
-        Raises
-        ------
-        Oct2PyError
-           If the procedure or object does not exist.
-
-        """
-        try:
-            doc = self._eval('help {0}'.format(name), log=False, verbose=False)
-        except Oct2PyError:
-            self._eval('type {0}'.format(name), log=False, verbose=False)
-	    doc = 'No documentation for {0}'.format(name)
-        return doc
-
-    def __getattr__(self, attr):
-        """Automatically creates a wapper to an Octave function or object.
-
-        Adapted from the mlabwrap project.
-
-        """
-        # needed for help(Oct2Py())
-        if attr in ['__name__', '__file__']:
-            return super(Oct2Py, self).__getattr__(attr)
-        if re.search(r'\W', attr):  # work around ipython <= 0.7.3 bug
-            raise Oct2PyError(
-                "Attributes don't look like this: {0}".format(attr))
-        if attr.startswith('_'):
-            raise Oct2PyError(
-                "Octave commands do not start with _: {0}".format(attr))
-        # print_ -> print
-        if attr[-1] == "_":
-            name = attr[:-1]
-        else:
-            name = attr
-        doc = self._get_doc(name)
-        octave_command = self._make_octave_command(name, doc)
-        #!!! attr, *not* name, because we might have python keyword name!
-        setattr(self, attr, octave_command)
-        return octave_command
-
-    def _set_graphics_toolkit(self):
-        try:
-            self._eval("graphics_toolkit('gnuplot')", False)
-        except Oct2PyError:  # pragma: no cover
-            pass
-        # set up the plot renderer
-        self.run("""
-            global __oct2py_figures = [];
-            page_screen_output(0);
-
-            function fig_create(src, event)
-              global __oct2py_figures;
-              __oct2py_figures(size(__oct2py_figures) + 1) = src;
-            end
-
-            set(0, 'DefaultFigureCreateFcn', @fig_create);
-        """)
-        self._graphics_toolkit = 'gnuplot'
-
-    def restart(self):
-        '''Restart an Octave session in a clean state
-        '''
-        self._session = _Session()
-        self._first_run = True
-        self._graphics_toolkit = None
-        self._reader = MatRead()
-        self._writer = MatWrite()
-
-
-class _Session(object):
-    '''Low-level session Octave session interaction
-    '''
-    def __init__(self):
-        self.proc = self.start()
-        self.stdout = sys.stdout
-        atexit.register(self.close)
-
-    def start(self):
-        """
-        Start an octave session in a subprocess.
-
-        Returns
-        =======
-        out : fid
-            File descriptor for the Octave subprocess
-
-        Raises
-        ======
-        Oct2PyError
-            If the session is not opened sucessfully.
-
-        Notes
-        =====
-        Options sent to Octave: -q is quiet startup, --braindead is
-        Matlab compatibilty mode.
-
-        """
-        ON_POSIX = 'posix' in sys.builtin_module_names
-        kwargs = dict(stderr=subprocess.STDOUT, stdin=subprocess.PIPE,
-                      stdout=subprocess.PIPE, close_fds=ON_POSIX)
-        if os.name == 'nt':
-            startupinfo = subprocess.STARTUPINFO()
-            startupinfo.dwFlags |= subprocess.STARTF_USESHOWWINDOW
-            kwargs['startupinfo'] = startupinfo
-        try:
-            proc = subprocess.Popen(['octave', '-q', '--braindead'], **kwargs)
-        except OSError:  # pragma: no cover
-            msg = ('\n\nPlease install GNU Octave and put it in your path\n')
-            raise Oct2PyError(msg)
-        return proc
-
-    def evaluate(self, cmds, verbose=True, log=True, logger=None):
-        '''Perform the low-level interaction with an Octave Session
-        '''
-        if not self.proc:
-            raise Oct2PyError('Session Closed, try a restart()')
-        resp = []
-        # use ascii code 21 to signal an error and 3
-        # to signal end of text
-        lines = ['try', '\n'.join(cmds), 'disp(char(3))',
-                 'catch', 'disp(lasterr())', 'disp(char(21))',
-                 'end', '']
-        eval_ = '\n'.join(lines).encode('utf-8')
-        if len(cmds) == 5:
-            main_line = cmds[2].strip()
-        else:
-            main_line = '\n'.join(cmds)
-<<<<<<< HEAD
-        if 'keyboard(' in main_line:
-            if not os.name == 'nt':
-                raise Oct2PyError('Keyboard command must be used in a script')
-=======
-	if 'keyboard' == main_line and not 'help' in main_line and not os.name == 'nt':
-	    logger.warn('Keyboard mode only works in Windows or in a script')
-            return
->>>>>>> 84802318
-        self.proc.stdin.write(eval_)
-        try:
-            self.proc.stdin.flush()
-        except OSError:  # pragma: no cover
-            pass
-        syntax_error = False
-	
-        while 1:
-            line = []
-            while 1:
-                try:
-                    char = self.proc.stdout.read(1).decode('utf-8')
-                except UnicodeDecodeError:
-                    char = '?'
-                if char == '\n':
-                    break
-                elif char == '>' and ''.join(line) == 'debug':
-                    self.proc.stdout.read(1)
-                    self.stdout.write('Entering Octave Debug Prompt...\ndebug> ')
-                    cont = self._interact()
-                    if not cont:
-                        return
-                    line = []
-                    char = ''
-                line.append(char)
-            line = ''.join(line).rstrip()
-            if line == '\x03':
-                break
-            elif line == '\x15':
-                msg = ('Oct2Py tried to run:\n"""\n{0}\n"""\nOctave returned:\n{1}'
-                       .format(main_line, '\n'.join(resp)))
-                raise Oct2PyError(msg)
-            if "syntax error" in line:
-                syntax_error = True
-            elif syntax_error and "^" in line:
-                resp.append(line)
-                msg = 'Octave Syntax Error:\n' + '\n'.join(resp)
-                msg += '\nSession Closed by Octave'
-                self.close()
-                raise Oct2PyError(msg)
-            if verbose and logger:
-                logger.info(line)
-            elif log and logger:
-                logger.debug(line)
-            resp.append(line)
-        return '\n'.join(resp)
-
-    def interact(self, prompt='octave> ', banner=None):
-        if not banner:
-            banner = 'Starting Octave Interactive Prompt...\nType "return" when finished\n'
-        if not banner.endswith('\n'):
-            banner += '\n'
-        self.stdout.write(banner)
-        if os.name == 'nt':
-            msg = 'keyboard("%s")\n' % prompt
-            self.proc.stdin.write(msg.encode('utf-8'))
-        else:
-            import pdb; pdb.set_trace()
-            pass
-        self._find_prompt(prompt)
-        self._interact(prompt)
-
-    def _find_prompt(self, prompt='debug> '):
-        output = []
-        while 1:
-            char = self.proc.stdout.read(1).decode('utf-8')
-            output.append(char)
-            if char == '>':
-                output.append(self.proc.stdout.read(1).decode('utf-8'))
-                text = ''.join(output)
-                if text.endswith(prompt):
-                    self.stdout.write(text)
-                    return
-
-    def _interact(self, prompt='debug> '):
-        """Manage an Octave Debug Prompt interaction"""
-        while 1:
-            inp = raw_input() + '\n'
-            self.proc.stdin.write(inp.encode('utf-8'))
-            if inp in ['dbcont\n', 'return\n']:
-                return True
-            if inp == 'dbquit\n':
-                return False
-            self._find_prompt(prompt)
-
-    def close(self):
-        '''Cleanly close an Octave session
-        '''
-        try:
-            self.proc.stdout.write('exit\n')
-        except (IOError, AttributeError):
-            pass
-        try:
-            self.proc.terminate()
-        except (OSError, AttributeError):  # pragma: no cover
-            pass
-        self.proc = None
-
-
-def _test():  # pragma: no cover
-    """Run the doctests for this module.
-    """
-    print('Starting doctest')
-    doctest.testmod()
-    print('Completed doctest')
-
-
-if __name__ == "__main__":  # pragma: no cover
-    _test()
+"""
+.. module:: session
+   :synopsis: Main module for oct2py package.
+              Contains the Octave session object Oct2Py
+
+.. moduleauthor:: Steven Silvester <steven.silvester@ieee.org>
+
+"""
+from __future__ import print_function
+import os
+import re
+import atexit
+import doctest
+import subprocess
+import sys
+from .matwrite import MatWrite
+from .matread import MatRead
+from .utils import get_nout, Oct2PyError, get_log
+from .compat import unicode
+
+
+class Oct2Py(object):
+    """Manages an Octave session.
+
+    Uses MAT files to pass data between Octave and Numpy.
+    The function must either exist as an m-file in this directory or
+    on Octave's path.
+    The first command will take about 0.5s for Octave to load up.
+    The subsequent commands will be much faster.
+
+    You may provide a logger object for logging events, or the oct2py.get_log()
+    default will be used.  Events will be logged as debug unless verbose is set
+    when calling a command, then they will be logged as info.
+
+    """
+    def __init__(self, logger=None):
+        """Start Octave and create our MAT helpers
+        """
+        if not logger is None:
+            self.logger = logger
+        else:
+            self.logger = get_log()
+        self.restart()
+
+    def __enter__(self):
+        '''Return octave object, restart session if necessary'''
+        if not self._session:
+            self.restart()
+        return self
+
+    def __exit__(self, type, value, traceback):
+        '''Close session'''
+        self.close()
+
+    def close(self):
+        """Closes this octave session and removes temp files
+        """
+        if self._session:
+            self._session.close()
+        self._session = None
+        self._writer.remove_file()
+        self._reader.remove_file()
+
+    def run(self, script, **kwargs):
+        """
+        Run artibrary Octave code.
+
+        Parameters
+        -----------
+        script : str
+            Command script to send to Octave for execution.
+        verbose : bool, optional
+            Log Octave output at info level.
+
+        Returns
+        -------
+        out : str
+            Octave printed output.
+
+        Raises
+        ------
+        Oct2PyError
+            If the script cannot be run by Octave.
+
+        Examples
+        --------
+        >>> from oct2py import octave
+        >>> out = octave.run('y=ones(3,3)')
+        >>> print(out)
+        y =
+        <BLANKLINE>
+                1        1        1
+                1        1        1
+                1        1        1
+        <BLANKLINE>
+        >>> octave.run('x = mean([[1, 2], [3, 4]])')
+        u'x =  2.5000'
+
+        """
+        # don't return a value from a script
+        kwargs['nout'] = 0
+        return self.call(script, **kwargs)
+
+    def call(self, func, *inputs, **kwargs):
+        """
+        Call an Octave function with optional arguments.
+
+        Parameters
+        ----------
+        func : str
+            Function name to call.
+        inputs : array_like
+            Variables to pass to the function.
+        nout : int, optional
+            Number of output arguments.
+            This is set automatically based on the number of
+            return values requested (see example below).
+            You can override this behavior by passing a
+            different value.
+        verbose : bool, optional
+             Log Octave output at info level.
+
+        Returns
+        -------
+        out : str or tuple
+            If nout > 0, returns the values from Octave as a tuple.
+            Otherwise, returns the output displayed by Octave.
+
+        Raises
+        ------
+        Oct2PyError
+            If the call is unsucessful.
+
+        Examples
+        --------
+        >>> from oct2py import octave
+        >>> b = octave.call('ones', 1, 2)
+        >>> print(b)
+        [[ 1.  1.]]
+        >>> x, y = 1, 2
+        >>> a = octave.call('zeros', x, y)
+        >>> a
+        array([[ 0.,  0.]])
+        >>> U, S, V = octave.call('svd', [[1, 2], [1, 3]])
+        >>> print(U, S, V)
+        (array([[-0.57604844, -0.81741556],
+               [-0.81741556,  0.57604844]]), array([[ 3.86432845,  0.        ],
+               [ 0.        ,  0.25877718]]), array([[-0.36059668, -0.93272184],
+               [-0.93272184,  0.36059668]]))
+
+        """
+        if self._first_run:
+            self._first_run = False
+            self._set_graphics_toolkit()
+
+        verbose = kwargs.get('verbose', False)
+        nout = kwargs.get('nout', get_nout())
+
+        # handle references to script names - and paths to them
+        if func.endswith('.m'):
+            if os.path.dirname(func):
+                self.addpath(os.path.dirname(func))
+                func = os.path.basename(func)
+            func = func[:-2]
+
+        # these three lines will form the commands sent to Octave
+        # load("-v6", "infile", "invar1", ...)
+        # [a, b, c] = foo(A, B, C)
+        # save("-v6", "outfile", "outvar1", ...)
+        load_line = call_line = save_line = ''
+
+        if nout:
+            # create a dummy list of var names ("a", "b", "c", ...)
+            # use ascii char codes so we can increment
+            argout_list, save_line = self._reader.setup(nout)
+            call_line = '[{0}] = '.format(', '.join(argout_list))
+        if inputs:
+            argin_list, load_line = self._writer.create_file(inputs)
+            call_line += '{0}({1})'.format(func, ', '.join(argin_list))
+        elif nout:
+            # call foo() - no arguments
+            call_line += '{0}()'.format(func)
+        else:
+            # run foo
+            call_line += '{0}'.format(func)
+
+        pre_call = '\nglobal __oct2py_figures = [];\n'
+        post_call = ''
+
+        if not nout and 'command' in kwargs and not '__ipy_figures' in func:
+            if not call_line.endswith(')'):
+                call_line += '();\n'
+            post_call += '''
+            # Save output of the last execution
+                if exist("ans") == 1
+                  _ = ans;
+                else
+                  _ = "__no_answer";
+                end
+            '''
+
+        # do not interfere with octavemagic logic
+        if not "DefaultFigureCreateFcn" in call_line:
+            post_call += """
+            for f = __oct2py_figures
+                refresh(f);
+            end"""
+
+        # create the command and execute in octave
+        cmd = [load_line, pre_call, call_line, post_call, save_line]
+        resp = self._eval(cmd, verbose=verbose)
+
+        if nout:
+            return self._reader.extract_file(argout_list)
+        elif 'command' in kwargs:
+            try:
+                ans = self.get('_')
+            except KeyError:
+                return
+            # Unfortunately, Octave doesn't have a "None" object,
+            # so we can't return any NaN outputs
+            if isinstance(ans, (str, unicode)) and ans == "__no_answer":
+                ans = None
+            return ans
+        else:
+            return resp
+
+    def put(self, names, var, verbose=False):
+        """
+        Put a variable into the Octave session.
+
+        Parameters
+        ----------
+        names : str or list
+            Name of the variable(s).
+        var : object or list
+            The value(s) to pass.
+
+        Examples
+        --------
+        >>> from oct2py import octave
+        >>> y = [1, 2]
+        >>> octave.put('y', y)
+        >>> octave.get('y')
+        array([[1, 2]])
+        >>> octave.put(['x', 'y'], ['spam', [1, 2, 3, 4]])
+        >>> octave.get(['x', 'y'])
+        (u'spam', array([[1, 2, 3, 4]]))
+
+        """
+        if isinstance(names, str):
+            var = [var]
+            names = [names]
+        for name in names:
+            if name.startswith('_'):
+                raise Oct2PyError('Invalid name {0}'.format(name))
+        _, load_line = self._writer.create_file(var, names)
+        self._eval(load_line, verbose=verbose)
+
+    def get(self, var, verbose=False):
+        """
+        Retrieve a value from the Octave session.
+
+        Parameters
+        ----------
+        var : str
+            Name of the variable to retrieve.
+
+        Returns
+        -------
+        out : object
+            Object returned by Octave.
+
+        Raises:
+          Oct2PyError
+            If the variable does not exist in the Octave session.
+
+        Examples:
+          >>> from oct2py import octave
+          >>> y = [1, 2]
+          >>> octave.put('y', y)
+          >>> octave.get('y')
+          array([[1, 2]])
+          >>> octave.put(['x', 'y'], ['spam', [1, 2, 3, 4]])
+          >>> octave.get(['x', 'y'])
+          (u'spam', array([[1, 2, 3, 4]]))
+
+        """
+        if isinstance(var, str):
+            var = [var]
+        # make sure the variable(s) exist
+        for variable in var:
+            if self._eval("exist {0}".format(variable),
+                          verbose=False) == 'ans = 0' and not variable == '_':
+                raise Oct2PyError('{0} does not exist'.format(variable))
+        argout_list, save_line = self._reader.setup(len(var), var)
+        self._eval(save_line, verbose=verbose)
+        return self._reader.extract_file(argout_list)
+
+    def lookfor(self, string, verbose=False):
+        """
+        Call the Octave "lookfor" command.
+
+        Uses with the "-all" switch to search within help strings.
+
+        Parameters
+        ----------
+        string : str
+            Search string for the lookfor command.
+        verbose : bool, optional
+             Log Octave output at info level.
+
+        Returns
+        -------
+        out : str
+            Output from the Octave lookfor command.
+
+        """
+        return self.run('lookfor -all {0}'.format(string), verbose=verbose)
+
+    def _eval(self, cmds, verbose=True, log=True):
+        """
+        Perform raw Octave command.
+
+        This is a low-level command, and should not technically be used
+        directly.  The API could change. You have been warned.
+
+        Parameters
+        ----------
+        cmds : str or list
+            Commands(s) to pass directly to Octave.
+        verbose : bool, optional
+             Log Octave output at info level.
+
+        Returns
+        -------
+        out : str
+            Results printed by Octave.
+
+        Raises
+        ------
+        Oct2PyError
+            If the command(s) fail.
+
+        """
+        if not self._session:
+            raise Oct2PyError('No Octave Session')
+        if isinstance(cmds, str):
+            cmds = [cmds]
+        if verbose and log:
+            [self.logger.info(line) for line in cmds]
+        elif log:
+            [self.logger.debug(line) for line in cmds]
+        return self._session.evaluate(cmds, verbose, log, self.logger)
+
+    def _make_octave_command(self, name, doc=None):
+        """Create a wrapper to an Octave procedure or object
+
+        Adapted from the mlabwrap project
+
+        """
+        def octave_command(*args, **kwargs):
+            """ Octave command """
+            kwargs['nout'] = get_nout()
+            kwargs['verbose'] = kwargs.get('verbose', False)
+            self._eval('clear {}'.format(name), log=False, verbose=False)
+            kwargs['command'] = True
+            return self.call(name, *args, **kwargs)
+        # convert to ascii for pydoc
+        doc = doc.encode('ascii', 'replace').decode('ascii')
+        octave_command.__doc__ = "\n" + doc
+        octave_command.__name__ = name
+        return octave_command
+
+    def _get_doc(self, name):
+        """
+        Get the documentation of an Octave procedure or object.
+
+        Parameters
+        ----------
+        name : str
+            Function name to search for.
+
+        Returns
+        -------
+        out : str
+          Documentation string.
+
+        Raises
+        ------
+        Oct2PyError
+           If the procedure or object does not exist.
+
+        """
+        try:
+            doc = self._eval('help {0}'.format(name), log=False, verbose=False)
+        except Oct2PyError:
+            self._eval('type {0}'.format(name), log=False, verbose=False)
+	    doc = 'No documentation for {0}'.format(name)
+        return doc
+
+    def __getattr__(self, attr):
+        """Automatically creates a wapper to an Octave function or object.
+
+        Adapted from the mlabwrap project.
+
+        """
+        # needed for help(Oct2Py())
+        if attr in ['__name__', '__file__']:
+            return super(Oct2Py, self).__getattr__(attr)
+        if re.search(r'\W', attr):  # work around ipython <= 0.7.3 bug
+            raise Oct2PyError(
+                "Attributes don't look like this: {0}".format(attr))
+        if attr.startswith('_'):
+            raise Oct2PyError(
+                "Octave commands do not start with _: {0}".format(attr))
+        # print_ -> print
+        if attr[-1] == "_":
+            name = attr[:-1]
+        else:
+            name = attr
+        doc = self._get_doc(name)
+        octave_command = self._make_octave_command(name, doc)
+        #!!! attr, *not* name, because we might have python keyword name!
+        setattr(self, attr, octave_command)
+        return octave_command
+
+    def _set_graphics_toolkit(self):
+        try:
+            self._eval("graphics_toolkit('gnuplot')", False)
+        except Oct2PyError:  # pragma: no cover
+            pass
+        # set up the plot renderer
+        self.run("""
+            global __oct2py_figures = [];
+            page_screen_output(0);
+
+            function fig_create(src, event)
+              global __oct2py_figures;
+              __oct2py_figures(size(__oct2py_figures) + 1) = src;
+            end
+
+            set(0, 'DefaultFigureCreateFcn', @fig_create);
+        """)
+        self._graphics_toolkit = 'gnuplot'
+
+    def restart(self):
+        '''Restart an Octave session in a clean state
+        '''
+        self._session = _Session()
+        self._first_run = True
+        self._graphics_toolkit = None
+        self._reader = MatRead()
+        self._writer = MatWrite()
+
+
+class _Session(object):
+    '''Low-level session Octave session interaction
+    '''
+    def __init__(self):
+        self.proc = self.start()
+        self.stdout = sys.stdout
+        atexit.register(self.close)
+
+    def start(self):
+        """
+        Start an octave session in a subprocess.
+
+        Returns
+        =======
+        out : fid
+            File descriptor for the Octave subprocess
+
+        Raises
+        ======
+        Oct2PyError
+            If the session is not opened sucessfully.
+
+        Notes
+        =====
+        Options sent to Octave: -q is quiet startup, --braindead is
+        Matlab compatibilty mode.
+
+        """
+        ON_POSIX = 'posix' in sys.builtin_module_names
+        kwargs = dict(stderr=subprocess.STDOUT, stdin=subprocess.PIPE,
+                      stdout=subprocess.PIPE, close_fds=ON_POSIX)
+        if os.name == 'nt':
+            startupinfo = subprocess.STARTUPINFO()
+            startupinfo.dwFlags |= subprocess.STARTF_USESHOWWINDOW
+            kwargs['startupinfo'] = startupinfo
+        try:
+            proc = subprocess.Popen(['octave', '-q', '--braindead'], **kwargs)
+        except OSError:  # pragma: no cover
+            msg = ('\n\nPlease install GNU Octave and put it in your path\n')
+            raise Oct2PyError(msg)
+        return proc
+
+    def evaluate(self, cmds, verbose=True, log=True, logger=None):
+        '''Perform the low-level interaction with an Octave Session
+        '''
+        if not self.proc:
+            raise Oct2PyError('Session Closed, try a restart()')
+        resp = []
+        # use ascii code 21 to signal an error and 3
+        # to signal end of text
+        lines = ['try', '\n'.join(cmds), 'disp(char(3))',
+                 'catch', 'disp(lasterr())', 'disp(char(21))',
+                 'end', '']
+        eval_ = '\n'.join(lines).encode('utf-8')
+        if len(cmds) == 5:
+            main_line = cmds[2].strip()
+        else:
+            main_line = '\n'.join(cmds)
+        if 'keyboard(' in main_line:
+            if not os.name == 'nt':
+                raise Oct2PyError('Keyboard command must be used in a script')
+        self.proc.stdin.write(eval_)
+        try:
+            self.proc.stdin.flush()
+        except OSError:  # pragma: no cover
+            pass
+        syntax_error = False
+
+        while 1:
+            line = []
+            while 1:
+                try:
+                    char = self.proc.stdout.read(1).decode('utf-8')
+                except UnicodeDecodeError:
+                    char = '?'
+                if char == '\n':
+                    break
+                elif char == '>' and ''.join(line) == 'debug':
+                    self.proc.stdout.read(1)
+                    self.stdout.write('Entering Octave Debug Prompt...\ndebug> ')
+                    cont = self._interact()
+                    if not cont:
+                        return
+                    line = []
+                    char = ''
+                line.append(char)
+            line = ''.join(line).rstrip()
+            if line == '\x03':
+                break
+            elif line == '\x15':
+                msg = ('Oct2Py tried to run:\n"""\n{0}\n"""\nOctave returned:\n{1}'
+                       .format(main_line, '\n'.join(resp)))
+                raise Oct2PyError(msg)
+            if "syntax error" in line:
+                syntax_error = True
+            elif syntax_error and "^" in line:
+                resp.append(line)
+                msg = 'Octave Syntax Error:\n' + '\n'.join(resp)
+                msg += '\nSession Closed by Octave'
+                self.close()
+                raise Oct2PyError(msg)
+            if verbose and logger:
+                logger.info(line)
+            elif log and logger:
+                logger.debug(line)
+            resp.append(line)
+        return '\n'.join(resp)
+
+    def interact(self, prompt='octave> ', banner=None):
+        if not banner:
+            banner = 'Starting Octave Interactive Prompt...\nType "return" when finished\n'
+        if not banner.endswith('\n'):
+            banner += '\n'
+        self.stdout.write(banner)
+        if os.name == 'nt':
+            msg = 'keyboard("%s")\n' % prompt
+            self.proc.stdin.write(msg.encode('utf-8'))
+        else:
+            import pdb; pdb.set_trace()
+            pass
+        self._find_prompt(prompt)
+        self._interact(prompt)
+
+    def _find_prompt(self, prompt='debug> '):
+        output = []
+        while 1:
+            char = self.proc.stdout.read(1).decode('utf-8')
+            output.append(char)
+            if char == '>':
+                output.append(self.proc.stdout.read(1).decode('utf-8'))
+                text = ''.join(output)
+                if text.endswith(prompt):
+                    self.stdout.write(text)
+                    return
+
+    def _interact(self, prompt='debug> '):
+        """Manage an Octave Debug Prompt interaction"""
+        while 1:
+            inp = raw_input() + '\n'
+            self.proc.stdin.write(inp.encode('utf-8'))
+            if inp in ['dbcont\n', 'return\n']:
+                return True
+            if inp == 'dbquit\n':
+                return False
+            self._find_prompt(prompt)
+
+    def close(self):
+        '''Cleanly close an Octave session
+        '''
+        try:
+            self.proc.stdout.write('exit\n')
+        except (IOError, AttributeError):
+            pass
+        try:
+            self.proc.terminate()
+        except (OSError, AttributeError):  # pragma: no cover
+            pass
+        self.proc = None
+
+
+def _test():  # pragma: no cover
+    """Run the doctests for this module.
+    """
+    print('Starting doctest')
+    doctest.testmod()
+    print('Completed doctest')
+
+
+if __name__ == "__main__":  # pragma: no cover
+    _test()